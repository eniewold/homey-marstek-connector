# Marstek Venus battery stats in Homey (through WiFi/LAN)

This Homey app connects to a Marstek Venus battery system through WiFi or LAN and retrieves battery statistics.
It allows you to monitor the battery status, charge level, and other relevant information directly from your Homey smart home system.
There is an auto-detect algorithm that tries to find your Marstek Venus battery on the local network.

## Features

When a device is detected and communication is working, the device will display various statistics such as:
- Battery charge level
- Status (charging, discharging, idle)
- Power left (in kilowatts/hours)
- Current power output or intake (Watt)
- Battery Temperature

## Requirements

This app requires Homey, a Marstek Venus battery system, both connected to the same network with enabled local API on the Marstek Venus battery system (see below).
Auto-detection of Marstek Venus batteries is supported on the same local network and when IP range is 192.168.x.y; it will search within the last octet (y) from 1 to 254.

### Enable Local API

The Local API is disabled by default, this needs te be enabled on the Marstek Venus battery system. This can be done in two ways:
- Use the BLE Test Tool (https://rweijnen.github.io/marstek-venus-monitor/latest/) on your smartphone (or laptop) near the battery. Connect and use 'Enable Local API (30000)' button in 'System' tab.
- Contact Marstek support to have them enable the Local API for you. This can take a few days.

*The local API must be enabled for port number 30000 (on each device). Currently no other port numbers are supported.*

## Installation

1. Install the MarstekHomey app from the Homey App Store.
2. After the auto-detection has run, select/check all devices to add and click continue.
3. Devices are added by Homey
4. Watch the magic happen as the battery statistics are retrieved and displayed in the device card(s).

See settings of each battery for additional details. 

## Version History

<<<<<<< HEAD
0.5.1 - Handling of errors on socket binding and broadcast flag settings for better debugging of future port binding errors. Removed some mandatory settings that gave problems during discovery.
0.5.0 - Added additional readings from the battery API and energy system that are now visualised in Homey as their guideliness for batteries.
0.4.2 - he wifi_mac setting returned by the battery is the WiFi access point MAC address, not the MAC address of the battery, since it is the same for batteries connected to same WiFi. Changed unicity checks for this.
0.4.1 - Added a setting for devices that allows you to turn on debugging. This will log send and received data from the battery into the log for Diagnostics reports.
0.4.0 - Some major changes to the polling method, now using broadcast only. Detection of new devices improved. Increased number of messages transmitted. Multiple devices can now be added at once. PLEASE REMOVE YOUR DEVICE AND ADD THEM AGAIN AFTER UPDATING THE APP.
0.3.1 - Device detection in Homey has a timeout of 10 seconds that is a bit tighter than the time it takes for the wait of new device detection. Our wait time has been decreased to 9 seconds.
0.3.0 - Reworked the UDP server and client into separate class that can manage UDP connections and will throttle tranmitted messages to individual batteries. UDP server is now also a singleton instance managed by the Homey App scope. Increased the wait time between messages to 5 seconds. Default polling interval is now 30 seconds.
0.2.2 - Deleted devices kept listening to messages causing crashes, corrected the method to unhook to message events to prevent this.
0.2.1 - Temperatures reported by battery can be in different formats; both are now detected and supported
0.2.0 - Added preliminary support for multiple devices. (I have only a single device, so testing was limited)
0.1.6 - Checks added to UDP listener and better handling for restarting of server and binding errors
0.1.5 - Updated the icon of device so it resembles an actual Marstek Venus E battery
0.1.4 - Addition error detection when creating and sending udp client messages
0.1.3 - Added checks for invalid/missing data from the battery to prevent crashes in Homey
0.1.2 - Cleanup and added files and properties required for publishing
0.1.1 - Added auto-detect feature to find the Marstek Venus battery on the local network
0.1.0 - Initial version (reads basic battery stats)
=======
- 0.5.0 - Added additional readings from the battery API and energy system that are now visualised in Homey as their guideliness for batteries.
- 0.4.2 - he wifi_mac setting returned by the battery is the WiFi access point MAC address, not the MAC address of the battery, since it is the same for batteries connected to same WiFi. Changed unicity checks for this.
- 0.4.1 - Added a setting for devices that allows you to turn on debugging. This will log send and received data from the battery into the log for Diagnostics reports.
- 0.4.0 - Some major changes to the polling method, now using broadcast only. Detection of new devices improved. Increased number of messages transmitted. Multiple devices can now be added at once. PLEASE REMOVE YOUR DEVICE AND ADD THEM AGAIN AFTER UPDATING THE APP.
- 0.3.1 - Device detection in Homey has a timeout of 10 seconds that is a bit tighter than the time it takes for the wait of new device detection. Our wait time has been decreased to 9 seconds.
- 0.3.0 - Reworked the UDP server and client into separate class that can manage UDP connections and will throttle tranmitted messages to individual batteries. UDP server is now also a singleton instance managed by the Homey App scope. Increased the wait time between messages to 5 seconds. Default polling interval is now 30 seconds.
- 0.2.2 - Deleted devices kept listening to messages causing crashes, corrected the method to unhook to message events to prevent this.
- 0.2.1 - Temperatures reported by battery can be in different formats; both are now detected and supported
- 0.2.0 - Added preliminary support for multiple devices. (I have only a single device, so testing was limited)
- 0.1.6 - Checks added to UDP listener and better handling for restarting of server and binding errors
- 0.1.5 - Updated the icon of device so it resembles an actual Marstek Venus E battery
- 0.1.4 - Addition error detection when creating and sending udp client messages
- 0.1.3 - Added checks for invalid/missing data from the battery to prevent crashes in Homey
- 0.1.2 - Cleanup and added files and properties required for publishing
- 0.1.1 - Added auto-detect feature to find the Marstek Venus battery on the local network
- 0.1.0 - Initial version (reads basic battery stats)
>>>>>>> 6d9ec37e

## Notes

- This app uses the 'API over UDP' features as mentioned in the API documentation. 
- The app is developed and tested with a Venus E battery system (firmware v153, communication module 202409090159). Let me know if any other models work as well!
- When the device can't be auto-detected, please check if the Marstek Venus battery is powered on and connected to the same network as Homey.
- In some occasions the Marstek Venus battery does not respond to the API request. If this happens for a longer period of time, try to restart the battery system. (use the BTE Test Tool)
- Support for multiple Marstek Venus batteries is implemented, but since I only have one battery to test with, some is uncharted.
- It seems opening the Marstek mobile blocks some of the UDP communication periodically.
- Only UDP port 30000 is currently supported on the local API.
- When upgrading the app, it might be needed to remove already added battery devices first and then adding them again. 

## Known issues

- Sometimes UDP communication stops after a while (without any exception, warning).
- Not all transmitted UDP packages are being answered by the battery (it is silently ignoring them)<|MERGE_RESOLUTION|>--- conflicted
+++ resolved
@@ -37,7 +37,6 @@
 
 ## Version History
 
-<<<<<<< HEAD
 0.5.1 - Handling of errors on socket binding and broadcast flag settings for better debugging of future port binding errors. Removed some mandatory settings that gave problems during discovery.
 0.5.0 - Added additional readings from the battery API and energy system that are now visualised in Homey as their guideliness for batteries.
 0.4.2 - he wifi_mac setting returned by the battery is the WiFi access point MAC address, not the MAC address of the battery, since it is the same for batteries connected to same WiFi. Changed unicity checks for this.
@@ -55,24 +54,6 @@
 0.1.2 - Cleanup and added files and properties required for publishing
 0.1.1 - Added auto-detect feature to find the Marstek Venus battery on the local network
 0.1.0 - Initial version (reads basic battery stats)
-=======
-- 0.5.0 - Added additional readings from the battery API and energy system that are now visualised in Homey as their guideliness for batteries.
-- 0.4.2 - he wifi_mac setting returned by the battery is the WiFi access point MAC address, not the MAC address of the battery, since it is the same for batteries connected to same WiFi. Changed unicity checks for this.
-- 0.4.1 - Added a setting for devices that allows you to turn on debugging. This will log send and received data from the battery into the log for Diagnostics reports.
-- 0.4.0 - Some major changes to the polling method, now using broadcast only. Detection of new devices improved. Increased number of messages transmitted. Multiple devices can now be added at once. PLEASE REMOVE YOUR DEVICE AND ADD THEM AGAIN AFTER UPDATING THE APP.
-- 0.3.1 - Device detection in Homey has a timeout of 10 seconds that is a bit tighter than the time it takes for the wait of new device detection. Our wait time has been decreased to 9 seconds.
-- 0.3.0 - Reworked the UDP server and client into separate class that can manage UDP connections and will throttle tranmitted messages to individual batteries. UDP server is now also a singleton instance managed by the Homey App scope. Increased the wait time between messages to 5 seconds. Default polling interval is now 30 seconds.
-- 0.2.2 - Deleted devices kept listening to messages causing crashes, corrected the method to unhook to message events to prevent this.
-- 0.2.1 - Temperatures reported by battery can be in different formats; both are now detected and supported
-- 0.2.0 - Added preliminary support for multiple devices. (I have only a single device, so testing was limited)
-- 0.1.6 - Checks added to UDP listener and better handling for restarting of server and binding errors
-- 0.1.5 - Updated the icon of device so it resembles an actual Marstek Venus E battery
-- 0.1.4 - Addition error detection when creating and sending udp client messages
-- 0.1.3 - Added checks for invalid/missing data from the battery to prevent crashes in Homey
-- 0.1.2 - Cleanup and added files and properties required for publishing
-- 0.1.1 - Added auto-detect feature to find the Marstek Venus battery on the local network
-- 0.1.0 - Initial version (reads basic battery stats)
->>>>>>> 6d9ec37e
 
 ## Notes
 
